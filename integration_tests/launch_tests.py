--- conflicted
+++ resolved
@@ -81,126 +81,6 @@
 
     print "Finished test: ", test_name, " in ", finish-start, " seconds"
 
-
-<<<<<<< HEAD
-print "Initializing DVID Database"
-
-# supply path to test directory
-testpath = sys.argv[1]
-
-# initialize DVID datastore and call tests 
-# Curl must be available
-
-create_repo_command = "curl -X POST 127.0.0.1:8000/api/repos".split()
-
-# create first UUID
-p = subprocess.Popen(create_repo_command, stdout=subprocess.PIPE, stderr=subprocess.PIPE)
-repoinfo, err = p.communicate()
-data = json.loads(repoinfo)
-uuid1 = data["root"]
-
-
-# create second UUID
-p = subprocess.Popen(create_repo_command, stdout=subprocess.PIPE, stderr=subprocess.PIPE)
-repoinfo, err = p.communicate()
-data = json.loads(repoinfo)
-uuid2 = data["root"]
-
-
-# create labelblk instance for two uuids
-create_instance = 'curl -X POST 127.0.0.1:8000/api/repo/%s/instance -d'
-typedata = "{\"typename\": \"labelblk\", \"dataname\" : \"labels\"}"
-
-create_instance1_command = (create_instance % uuid1).split()
-create_instance2_command = (create_instance % uuid2).split()
-
-create_instance1_command.append(typedata)
-create_instance2_command.append(typedata)
-
-p = subprocess.Popen(create_instance1_command, stdout=subprocess.PIPE, stderr=subprocess.PIPE)
-dummy, err = p.communicate()
-
-p = subprocess.Popen(create_instance2_command, stdout=subprocess.PIPE, stderr=subprocess.PIPE)
-dummy, err = p.communicate()
-
-# load binary label data into uuid1
-load_data1_command = ('curl -X POST 127.0.0.1:8000/api/node/%s/labels/raw/0_1_2/512_512_512/0_0_0 --data-binary @%s/resources/labels.bin' % (uuid1, testpath)).split()
-p = subprocess.Popen(load_data1_command, stdout=subprocess.PIPE, stderr=subprocess.PIPE)
-dummy, err = p.communicate()
-
-# load binary label data into uuid2
-load_data2_command = ('curl -X POST 127.0.0.1:8000/api/node/%s/labels/raw/0_1_2/512_512_512/0_0_0 --data-binary @%s/resources/labels_comp.bin' % (uuid2, testpath)).split()
-p = subprocess.Popen(load_data2_command, stdout=subprocess.PIPE, stderr=subprocess.PIPE)
-dummy, err = p.communicate()
-
-# create ROI datatype
-create_roi_command = ('curl -X POST 127.0.0.1:8000/api/repo/%s/instance -d' % uuid1).split()
-create_roi_command.append("{\"typename\": \"roi\", \"dataname\" : \"temproi\"}")
-p = subprocess.Popen(create_roi_command, stdout=subprocess.PIPE, stderr=subprocess.PIPE)
-dummy, err = p.communicate()
-
-# load ROI
-load_roi_command = ('curl -X POST 127.0.0.1:8000/api/node/%s/temproi/roi --data-binary @%s/resources/500roi.json' % (uuid1, testpath)).split()
-p = subprocess.Popen(load_roi_command, stdout=subprocess.PIPE, stderr=subprocess.PIPE)
-dummy, err = p.communicate()
-
-# create synapse key value
-create_synapse_command = ('curl -X POST 127.0.0.1:8000/api/repo/%s/instance -d' % uuid1).split()
-create_synapse_command.append("{\"typename\": \"keyvalue\", \"dataname\" : \"annotations\"}")
-p = subprocess.Popen(create_synapse_command, stdout=subprocess.PIPE, stderr=subprocess.PIPE)
-dummy, err = p.communicate()
-
-# load synapses
-load_synapse_command = ('curl -X POST 127.0.0.1:8000/api/node/%s/annotations/key/syn --data-binary @%s/resources/synapse_small.json' % (uuid1, testpath)).split()
-p = subprocess.Popen(load_synapse_command, stdout=subprocess.PIPE, stderr=subprocess.PIPE)
-dummy, err = p.communicate()
-
-# create grayscale data
-create_gray = 'curl -X POST 127.0.0.1:8000/api/repo/%s/instance -d'
-typedata = "{\"typename\": \"uint8blk\", \"dataname\" : \"grayscale\"}"
-create_gray1_command = (create_gray % uuid1).split()
-create_gray1_command.append(typedata)
-
-p = subprocess.Popen(create_gray1_command, stdout=subprocess.PIPE, stderr=subprocess.PIPE)
-dummy, err = p.communicate()
-
-# load grayscale data
-load_gray1_command = ('curl -X POST 127.0.0.1:8000/api/node/%s/grayscale/raw/0_1_2/256_256_256/0_0_0 --data-binary @%s/resources/grayscale.bin' % (uuid1, testpath)).split()
-p = subprocess.Popen(load_gray1_command, stdout=subprocess.PIPE, stderr=subprocess.PIPE)
-dummy, err = p.communicate()
-
-# create 256 ROI datatype
-create_roi_command = ('curl -X POST 127.0.0.1:8000/api/repo/%s/instance -d' % uuid1).split()
-create_roi_command.append("{\"typename\": \"roi\", \"dataname\" : \"temproi256\"}")
-p = subprocess.Popen(create_roi_command, stdout=subprocess.PIPE, stderr=subprocess.PIPE)
-dummy, err = p.communicate()
-
-# load 256 ROI
-load_roi_command = ('curl -X POST 127.0.0.1:8000/api/node/%s/temproi256/roi --data-binary @%s/resources/256roi.json' % (uuid1, testpath)).split()
-p = subprocess.Popen(load_roi_command, stdout=subprocess.PIPE, stderr=subprocess.PIPE)
-dummy, err = p.communicate()
-
-
-#####  run tests ####
-
-# test 1 segmentation
-run_test("test_seg", "CreateSegmentation", testpath, uuid1, uuid2) 
-
-# test 2 segmentation iteration
-run_test("test_seg_iteration", "CreateSegmentation", testpath, uuid1, uuid2) 
-
-# test 3 segmentation rollback
-run_test("test_seg_rollback", "CreateSegmentation", testpath, uuid1, uuid2) 
-
-# test 4 label comparison
-run_test("test_comp", "EvaluateSeg", testpath, uuid1, uuid2) 
-
-# test 5 graph compute
-run_test("test_graph", "ComputeGraph", testpath, uuid1, uuid2) 
-
-# test 6 grayscale ingestion
-run_test("test_ingest", "IngestGrayscale", testpath, uuid1, uuid2) 
-=======
 def init_dvid_database(testpath):
     print "Initializing DVID Database"
     
@@ -300,22 +180,24 @@
 
 def run_tests(testpath, uuid1, uuid2):
     #####  run tests ####
-    
+
     # test 1 segmentation
-    run_test("test_seg", "CreateSegmentation", testpath, uuid1, uuid2)
-     
-    # test 2 segmentation
-    run_test("test_seg2", "CreateSegmentation", testpath, uuid1, uuid2) 
-
-    # test 3 label comparison
-    run_test("test_comp", "EvaluateSeg", testpath, uuid1, uuid2)
-    
-    # test 4 graph compute
-    run_test("test_graph", "ComputeGraph", testpath, uuid1, uuid2)
-    
-    # test 5 grayscale ingestion
-    run_test("test_ingest", "IngestGrayscale", testpath, uuid1, uuid2)
->>>>>>> 6443c941
+    run_test("test_seg", "CreateSegmentation", testpath, uuid1, uuid2) 
+
+    # test 2 segmentation iteration
+    run_test("test_seg_iteration", "CreateSegmentation", testpath, uuid1, uuid2) 
+
+    # test 3 segmentation rollback
+    run_test("test_seg_rollback", "CreateSegmentation", testpath, uuid1, uuid2) 
+
+    # test 4 label comparison
+    run_test("test_comp", "EvaluateSeg", testpath, uuid1, uuid2) 
+
+    # test 5 graph compute
+    run_test("test_graph", "ComputeGraph", testpath, uuid1, uuid2) 
+
+    # test 6 grayscale ingestion
+    run_test("test_ingest", "IngestGrayscale", testpath, uuid1, uuid2) 
 
 if __name__ == "__main__":
     import sys
